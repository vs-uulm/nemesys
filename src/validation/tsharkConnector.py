--- conflicted
+++ resolved
@@ -17,12 +17,6 @@
 
     # __tsharkline = ["tshark", "-l", "-r", "-", "-T", "json", "-x"]
     # __tsharkline = ["tshark", "-Q", "-a", "duration:20", "-l", "-n", "-i", "-", "-T", "json", "-x"]
-<<<<<<< HEAD
-    __tsharkline = ["/usr/bin/tshark", "-Q", "-a", "duration:3600", "-l", "-n", "-i", "-", "-T", "json", "-x",
-                  "-o", "tcp.analyze_sequence_numbers:FALSE"]
-    # __header = struct.pack("IHHIIII", 0xa1b2c3d4, 2, 4, 0, 0, 0x7fff, 1)
-=======
->>>>>>> 2a10205f
 
     # tshark params:
     # -Q : keep quiet, output only real errors on stderr not some infos
@@ -205,11 +199,6 @@
     def checkTsharkCompatibility():
         versionstring = subprocess.check_output(("tshark", "-v"))
         versionlist = versionstring.split(maxsplit=4)
-<<<<<<< HEAD
-        if versionlist[2] not in (b'2.2.6', b'2.6.3'):
-            print("WARNING: Unchecked version of tshark in use! Dissections may be misfunctioning of faulty. "
-                  "Check compatibility of JSON output!\n")
-=======
         if versionlist[2] < b'2.1.1':
             raise Exception('ERROR: The installed tshark does not support JSON output, which is required for '
                             'dissection parsing. Found tshark version {}. '
@@ -217,6 +206,5 @@
         if versionlist[2] not in (b'2.2.6', b'2.6.3', b'2.6.5'):
             print("WARNING: Unchecked version {} of tshark in use! Dissections may be misfunctioning of faulty. "
                   "Check compatibility of JSON output!\n".format(versionlist[2].decode()))
->>>>>>> 2a10205f
             return versionlist[2], False
         return versionlist[2], True
