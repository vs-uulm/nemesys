"""
Parsing of the JSON-format tshark dissectors.
Interpret fields and data types for comparison to an inference result.
"""

import json
from typing import List, Tuple, Union, Dict, Set, Iterable

import IPython
from netzob.Model.Vocabulary.Messages.RawMessage import RawMessage, AbstractMessage

from validation.tsharkConnector import TsharkConnector


class ParsingConstants(object):
    """
    Class to hold constants necessary for the interpretation of the tshark dissectors.
    """

    # see https://www.tcpdump.org/linktypes.html
    LINKTYPES = {
        # 'NULL': 0,
        'ETHERNET': 1,
        # IEEE802_5 = 6
        # PPP = 9
        'RAW_IP': 101
        # IEEE802_11 = 105
    }

<<<<<<< HEAD
=======
    # mapping of field names to general value types.
    TYPELOOKUP = {'delimiter': 'chars',
                  'data.data': 'unknown'}
    """:type: Dict[str, str]"""

>>>>>>> 2a10205f

# noinspection PyDictCreation
class ParsingConstants226(ParsingConstants):
    """
    Class to hold constants necessary for the interpretation of the tshark dissectors.
    Version for tshark 2.2.6 and compatible.
<<<<<<< HEAD
=======

    TODO Determine up to which exact tshark version this JSON output format is used.
>>>>>>> 2a10205f
    """

    COMPATIBLE_TO = b'2.2.6'

    EXCLUDE_SUB_FIELDS = [  # a convenience list for debugging: names of fields that need not give a warning if ignored.
        'dns.flags_tree', 'ntp.flags_tree',
        'bootp.flags_tree', 'bootp.option.type_tree', 'bootp.secs_tree',
        'smb.flags_tree', 'smb.flags2_tree', 'smb.sm_tree', 'smb.server_cap_tree',
        'nbns.flags_tree', 'nbns.nb_flags_tree',
        'smb.setup.action_tree', 'smb.connect.flags_tree', 'smb.tid_tree', 'smb.connect.support_tree',
        'smb.access_mask_tree', 'smb.transaction.flags_tree', 'browser.server_type_tree', 'smb.dfs.flags_tree',

        'smb.file_attribute_tree', 'smb.search.attribute_tree', 'smb.find_first2.flags_tree', 'smb.create_flags_tree',
        'smb.file_attribute_tree', 'smb.share_access_tree', 'smb.create_options_tree', 'smb.security.flags_tree',
        'smb.fid_tree', 'smb.ipc_state_tree', 'smb.dialect_tree',
        'smb.fs_attr_tree', 'smb.nt.notify.completion_filter_tree',

        'smb2.ioctl.function_tree', 'smb.nt.ioctl.completion_filter_tree', 'smb2.ioctl.function_tree',
        'smb.nt.ioctl.completion_filter_tree', 'smb.lock.type_tree'
    ]

    # names of field nodes in the json which should be ignored.
    IGNORE_FIELDS = [
        'dns.qry.name.len_raw', 'dns.count.labels_raw',
        'irc.response_raw', 'irc.request_raw', 'irc.response.num_command_raw', 'irc.ctcp_raw',
        'smtp.command_line_raw', 'smtp.response_raw', 'smb.max_raw',
        'lanman.server_raw', 'dcerpc.cn_ctx_item_raw', 'dcerpc.cn_bind_abstract_syntax_raw', 'dcerpc.cn_bind_trans_raw',
        'nbdgm.first_raw', 'nbdgm.node_type_raw',
        'smb.security_blob_raw', 'gss-api_raw', 'spnego_raw', 'spnego.negTokenInit_element_raw',
        'spnego.mechTypes_raw', 'ntlmssp_raw', 'ntlmssp.version_raw', 'ntlmssp.challenge.target_name_raw',
        'ntlmssp.challenge.target_info_raw'
    ]


    # names of field nodes in the json which should be descended into.
    INCLUDE_SUBFIELDS = [
        'Queries', 'Answers', 'Additional records',

        'irc.request_tree', 'irc.response_tree', 'Command parameters', 'irc',

        'smtp.command_line_tree', 'smtp.response_tree',

        'SMB Header', 'Negotiate Protocol Response (0x72)', 'Session Setup AndX Request (0x73)',
        'Session Setup AndX Response (0x73)', 'Tree Connect AndX Request (0x75)', 'Tree Connect AndX Response (0x75)',
        'Maximal Share Access Rights', 'Guest Maximal Share Access Rights',
        'Trans Request (0x25)', 'Trans Response (0x25)', 'Trans2 Request (0x32)', 'Trans2 Response (0x32)',
        'GET_DFS_REFERRAL Parameters', 'GET_DFS_REFERRAL Data', 'Referrals', 'Referral',
        'Logoff AndX Request (0x74)', 'Logoff AndX Response (0x74)',
        'Tree Disconnect Request (0x71)', 'Tree Disconnect Response (0x71)', 'Negotiate Protocol Request (0x72)',
        'Requested Dialects', 'QUERY_PATH_INFO Parameters', 'QUERY_PATH_INFO Data', 'QUERY_FILE_INFO Parameters',
        'QUERY_FILE_INFO Data', 'FIND_FIRST2 Parameters', 'FIND_FIRST2 Data',
        'NT Create AndX Request (0xa2)', 'NT Create AndX Response (0xa2)',
        'Maximal Access Rights', 'Guest Maximal Access Rights',
        'Read AndX Request (0x2e)', 'Read AndX Response (0x2e)', 'QUERY_FS_INFO Parameters', 'QUERY_FS_INFO Data',
        'Close Request (0x04)', 'Close Response (0x04)', 'NT Cancel Request (0xa4)', 'NT Trans Request (0xa0)',
        'NT NOTIFY Setup', 'NT Trans Response (0xa0)', 'Trans2 Response (0x32)', 'NT IOCTL Setup', 'NT IOCTL Data',
        'Write AndX Request (0x2f)', 'Write AndX Response (0x2f)',
        'Locking AndX Request (0x24)', 'Echo Request (0x2b)', 'Echo Response (0x2b)',
        # 'dcerpc.cn_ctx_item', 'dcerpc.cn_bind_abstract_syntax', 'dcerpc.cn_bind_trans',
        # 'smb.security_blob_tree', 'gss-api',
        # 'spnego', 'spnego.negTokenInit_element', 'spnego.mechTypes_tree', 'spnego.negHints_element',
        # 'ntlmssp', 'ntlmssp.version', 'ntlmssp.challenge.target_name_tree', 'ntlmssp.challenge.target_info',
        # 'Servers', 'lanman.server_tree'
        ]

    # names of field nodes in the json that have a record structure (list[list[tuples], not list[tuples[str, tuple]]).
    RECORD_STRUCTURE = ['Queries', 'Answers',  # in dns, nbns
                        'Additional records']  # in nbns

    # mapping of field names to general value types.
    # see also Wireshark dissector reference: https://www.wireshark.org/docs/dfref/
    TYPELOOKUP = {'delimiter': 'chars',
                  'data.data': 'unknown'}
    """:type: Dict[str, str]"""

    # ntp
    TYPELOOKUP['ntp.flags'] = 'flags'  # bit field
    TYPELOOKUP['ntp.stratum'] = 'int'  # 1 byte integer: byte
    TYPELOOKUP['ntp.ppoll'] = 'int'
    TYPELOOKUP['ntp.precision'] = 'int'  # signed 1 byte integer: sbyte
    TYPELOOKUP['ntp.rootdelay'] = 'int'  # 4 byte integer: int
    TYPELOOKUP['ntp.rootdispersion'] = 'float'
    TYPELOOKUP['ntp.refid'] = 'id'  # some id, cookie, ...
    TYPELOOKUP['ntp.reftime'] = 'timestamp'  #
    TYPELOOKUP['ntp.org'] = 'timestamp'
    TYPELOOKUP['ntp.rec'] = 'timestamp'
    TYPELOOKUP['ntp.xmt'] = 'timestamp'
    TYPELOOKUP['ntp.keyid'] = 'id'
    TYPELOOKUP['ntp.mac'] = 'checksum' # message authentication code crc
    TYPELOOKUP['ntp.priv.auth_seq'] = 'int'  # has value: 97
    TYPELOOKUP['ntp.priv.impl'] = 'int'  # has value: 00
    TYPELOOKUP['ntp.priv.reqcode'] = 'int'  # has value: 00

    # dhcp
    TYPELOOKUP['bootp.type'] = 'int'
    TYPELOOKUP['bootp.hw.type'] = 'int'
    TYPELOOKUP['bootp.hw.len'] = 'int'
    TYPELOOKUP['bootp.hops'] = 'int'
    TYPELOOKUP['bootp.id'] = 'id'
    TYPELOOKUP['bootp.secs'] = 'int'
    TYPELOOKUP['bootp.flags'] = 'flags'
    TYPELOOKUP['bootp.ip.client'] = 'ipv4'
    TYPELOOKUP['bootp.ip.your'] = 'ipv4'
    TYPELOOKUP['bootp.ip.server'] = 'ipv4'
    TYPELOOKUP['bootp.ip.relay'] = 'ipv4'
    TYPELOOKUP['bootp.hw.mac_addr'] = 'macaddr'
    TYPELOOKUP['bootp.hw.addr_padding'] = 'bytes'
    TYPELOOKUP['bootp.server'] = 'chars'
    TYPELOOKUP['bootp.file'] = 'chars'
    TYPELOOKUP['bootp.cookie'] = 'bytes'
    TYPELOOKUP['bootp.option.type'] = 'chars'  # contains the whole option! bootp.option.type_tree should be walked!
    TYPELOOKUP['bootp.option.padding'] = 'pad'

    # dns
    TYPELOOKUP['dns.id'] = 'id'  # transaction id/"cookie"
    TYPELOOKUP['dns.flags'] = 'flags'
    TYPELOOKUP['dns.count.queries'] = 'int'
    TYPELOOKUP['dns.count.answers'] = 'int'
    TYPELOOKUP['dns.count.auth_rr'] = 'int'
    TYPELOOKUP['dns.count.add_rr'] = 'int'
    TYPELOOKUP['dns.qry.name'] = 'chars'
    TYPELOOKUP['dns.qry.type'] = 'int'
    TYPELOOKUP['dns.qry.class'] = 'int'
    TYPELOOKUP['dns.resp.name'] = 'chars'  # has value: 0a6c697479616c65616b7300
    TYPELOOKUP['dns.resp.type'] = 'int'  # has value: 0001
    TYPELOOKUP['dns.resp.class'] = 'int'  # has value: 0001
    TYPELOOKUP['dns.resp.ttl'] = 'int'  # has value: 0000003c: unsigned
    TYPELOOKUP['dns.resp.len'] = 'int'  # has value: 0004
    TYPELOOKUP['dns.a'] = 'ipv4'  # has value: 0a10000a

    # irc
    TYPELOOKUP['irc.request.prefix'] = 'chars'
    TYPELOOKUP['irc.request.command'] = 'chars'
    TYPELOOKUP['irc.request.trailer'] = 'chars'
    TYPELOOKUP['irc.response.prefix'] = 'chars'  # has value: 677265676f697265312147726567407365636c61622e63732e756373622e656475
    TYPELOOKUP['irc.response.command'] = 'chars'  # has value: 51554954
    TYPELOOKUP['irc.response.trailer'] = 'chars'  # has value: 50696e672074696d656f75743a20363030207365636f6e6473
    TYPELOOKUP['irc.response.num_command'] = 'chars'  # has value: 333532
    TYPELOOKUP['irc.response.command_parameter'] = 'chars'
    TYPELOOKUP['irc.request.command_parameter'] = 'chars'

    # smtp
    TYPELOOKUP['smtp.req.command'] = 'chars'  # has value: 52435054
    TYPELOOKUP['smtp.req.parameter'] = 'chars'  # has value: 546f3a3c6c75632e726f62657461696c6c65407a696c732e65783e
    TYPELOOKUP['smtp.response.code'] = 'chars'  # has value: 323230
    TYPELOOKUP['smtp.rsp.parameter'] = 'chars'

    # smb
    TYPELOOKUP['smb.server_component'] = 'int'  # has value: ff534d42
    TYPELOOKUP['smb.cmd'] = 'int'  # has value: 73
    TYPELOOKUP['smb.nt_status'] = 'int'  # has value: 00000000
    TYPELOOKUP['smb.flags'] = 'flags'  # has value: 18
    TYPELOOKUP['smb.flags2'] = 'flags'  # has value: 07c8
    TYPELOOKUP['smb.pid.high'] = 'int'  # has value: 0000
    TYPELOOKUP['smb.signature'] = 'checksum'  # has value: 4253525350594c20
    TYPELOOKUP['smb.reserved'] = 'int'  # has value: 0000
    TYPELOOKUP['smb.tid'] = 'int'  # has value: 0000
    TYPELOOKUP['smb.pid'] = 'int'  # has value: fffe
    TYPELOOKUP['smb.uid'] = 'int'  # has value: 0000
    TYPELOOKUP['smb.mid'] = 'int'  # has value: 4000

    # nbns
    TYPELOOKUP['nbns.id'] = 'int'
    TYPELOOKUP['nbns.flags'] = 'flags'  # has value: 0110
    TYPELOOKUP['nbns.count.queries'] = 'int'  # has value: 0001
    TYPELOOKUP['nbns.count.answers'] = 'int'  # has value: 0000
    TYPELOOKUP['nbns.count.auth_rr'] = 'int'  # has value: 0000
    TYPELOOKUP['nbns.count.add_rr'] = 'int'  # has value: 0000
    TYPELOOKUP['nbns.name'] = 'chars'  # has value: 204648464145424545434f4543454d464645464445434f4546464943414341414100
    TYPELOOKUP['nbns.type'] = 'int'  # has value: 0020
    TYPELOOKUP['nbns.class'] = 'int'  # has value: 0001
    TYPELOOKUP['nbns.ttl'] = 'int'  # has value: 000493e0
    TYPELOOKUP['nbns.data_length'] = 'int'  # has value: 0006
    TYPELOOKUP['nbns.nb_flags'] = 'flags'  # has value: 0000
    TYPELOOKUP['nbns.addr'] = 'ipv4'  # has value: ac140205

    # smb
    TYPELOOKUP['nbss.type'] = 'int'  # has value: 00
    TYPELOOKUP['nbss.length'] = 'int'  # has value: 000038
    TYPELOOKUP['smb.wct'] = 'int'  # has value: 07
    TYPELOOKUP['smb.andxoffset'] = 'int'  # has value: 3800
    TYPELOOKUP['smb.connect.support'] = 'int'  # has value: 0100
    TYPELOOKUP['smb.bcc'] = 'int'  # has value: 0700 (Byte count)
    TYPELOOKUP['smb.service'] = 'chars'  # has value: 49504300
    TYPELOOKUP['smb.native_fs'] = 'chars'  # has value: 0000
    TYPELOOKUP['smb.tpc'] = 'int'  # has value: 1a00
    TYPELOOKUP['smb.tdc'] = 'int'  # has value: 0000
    TYPELOOKUP['smb.mpc'] = 'int'  # has value: 0800
    TYPELOOKUP['smb.mdc'] = 'int'  # has value: 6810
    TYPELOOKUP['smb.msc'] = 'int'  # has value: 00
    TYPELOOKUP['smb.transaction.flags'] = 'flags'  # has value: 0000
    TYPELOOKUP['smb.timeout'] = 'int'  # has value: 88130000
    TYPELOOKUP['smb.pc'] = 'int'  # has value: 1a00
    TYPELOOKUP['smb.po'] = 'int'  # has value: 5c00
    TYPELOOKUP['smb.dc'] = 'int'  # has value: 0000
    TYPELOOKUP['smb.data_offset'] = 'int'  # has value: 0000
    TYPELOOKUP['smb.sc'] = 'int'  # has value: 00
    TYPELOOKUP['smb.trans_name'] = 'chars'  # has value: 5c0050004900500045005c004c0041004e004d0041004e000000
    TYPELOOKUP['smb.padding'] = 'chars'  # has value: 0000
    TYPELOOKUP['smb.pd'] = 'int'  # has value: 0000
    TYPELOOKUP['smb.data_disp'] = 'int'  # has value: 0000
    TYPELOOKUP['lanman.status'] = 'int'  # has value: 0000
    TYPELOOKUP['lanman.convert'] = 'int'  # has value: 3f0f
    TYPELOOKUP['lanman.entry_count'] = 'int'  # has value: 0b00
    TYPELOOKUP['lanman.available_count'] = 'int'  # has value: 0b00
    TYPELOOKUP['lanman.server.name'] = 'chars'  # has value: 44432d424c5545000000000000000000
    TYPELOOKUP['lanman.server.major'] = 'int'  # has value: 05
    TYPELOOKUP['lanman.server.minor'] = 'int'  # has value: 02
    TYPELOOKUP['browser.server_type'] = 'int'  # has value: 2b108400
    TYPELOOKUP['lanman.server.comment'] = 'chars'  # has value: 00
    TYPELOOKUP['smb.ea.error_offset'] = 'int'  # has value: 0000
    TYPELOOKUP['smb.create.time'] = 'timestamp'  # has value: a34bd360ef84cc01
    TYPELOOKUP['smb.access.time'] = 'timestamp'  # has value: a34bd360ef84cc01
    TYPELOOKUP['smb.last_write.time'] = 'timestamp'  # has value: 2bd5dc60ef84cc01
    TYPELOOKUP['smb.change.time'] = 'timestamp'  # has value: 2bd5dc60ef84cc01
    TYPELOOKUP['smb.file_attribute'] = 'flags'  # has value: 26000000
    TYPELOOKUP['smb.unknown_data'] = 'unknown'  # has value: 00000000
    TYPELOOKUP['smb.max_buf'] = 'int'  # has value: 0411
    TYPELOOKUP['smb.max_mpx_count'] = 'int'  # has value: 3200
    TYPELOOKUP['smb.vc'] = 'int'  # has value: 0000
    TYPELOOKUP['smb.session_key'] = 'bytes'  # has value: 00000000
    TYPELOOKUP['smb.security_blob_len'] = 'int'  # has value: 6b00
    TYPELOOKUP['smb.server_cap'] = 'flags'  # has value: d4000080
    TYPELOOKUP[
        'smb.security_blob'] = 'bytes'  # has value: 4e544c4d5353500003000000010001005a000000000000005b000000000000004800000000000000480000001200120048000000100010005b000000158a88e2050093080000000f68006900730074006f007200690061006e00009b4f2563aaa13abaa4c1cf158a8bbbc1
    TYPELOOKUP[
        'smb.native_os'] = 'chars'  # has value: 570069006e0064006f007700730020003200300030003000200032003100390035000000
    TYPELOOKUP[
        'smb.native_lanman'] = 'chars'  # has value: 570069006e0064006f007700730020003200300030003000200035002e0030000000
    TYPELOOKUP['smb.primary_domain'] = 'chars'  # has value: 0000
    TYPELOOKUP['smb.trans2.cmd'] = 'id'  # has value: 1000
    TYPELOOKUP['smb.max_referral_level'] = 'int'  # has value: 0300
    TYPELOOKUP['smb.file'] = 'chars'  # has value: 5c0042004c005500450034000000
    TYPELOOKUP['smb.setup.action'] = 'flags'  # has value: 0000
    TYPELOOKUP['smb.file_name_len'] = 'int'  # has value: 3000
    TYPELOOKUP['smb.create_flags'] = 'flags'  # has value: 16000000
    TYPELOOKUP['smb.rfid'] = 'id'  # has value: 00000000
    TYPELOOKUP['smb.access_mask'] = 'flags'  # has value: 89000200
    TYPELOOKUP['smb.alloc_size64'] = 'int'  # has value: 0000000000000000
    TYPELOOKUP['smb.share_access'] = 'flags'  # has value: 07000000
    TYPELOOKUP['smb.create.disposition'] = 'flags'  # has value: 01000000
    TYPELOOKUP['smb.create_options'] = 'flags'  # has value: 40000000
    TYPELOOKUP['smb.impersonation.level'] = 'int'  # has value: 02000000
    TYPELOOKUP['smb.security.flags'] = 'flags'  # has value: 00
    TYPELOOKUP['smb.connect.flags'] = 'flags'  # has value: 0800
    TYPELOOKUP['smb.pwlen'] = 'int'  # has value: 0100
    TYPELOOKUP['smb.password'] = 'bytes'  # has value: 00
    TYPELOOKUP['smb.path'] = 'chars'  # has value: 5c005c005700570057005c0049005000430024000000
    TYPELOOKUP['nbss.continuation_data'] = 'bytes'
    TYPELOOKUP['smb.volume.serial'] = 'bytes'  # has value: eff27040
    TYPELOOKUP['smb.volume.label.len'] = 'int'  # has value: 00000000
    TYPELOOKUP['smb.qpi_loi'] = 'int'  # has value: ec03
    TYPELOOKUP['smb.oplock.level'] = 'int'  # has value: 02
    TYPELOOKUP['smb.fid'] = 'int'  # has value: 07c0
    TYPELOOKUP['smb.create.action'] = 'flags'  # has value: 01000000
    TYPELOOKUP['smb.end_of_file'] = 'bytes'  # has value: 6b00000000000000
    TYPELOOKUP['smb.file_type'] = 'int'  # has value: 0000
    TYPELOOKUP['smb.ipc_state'] = 'flags'  # has value: 0700
    TYPELOOKUP['smb.is_directory'] = 'flags'  # has value: 00
    TYPELOOKUP['smb.volume_guid'] = 'id'  # has value: 00000000000000000000000000000000
    TYPELOOKUP['smb.create.file_id_64b'] = 'id'  # has value: 0000000000000000
    TYPELOOKUP['smb.offset'] = 'int'  # has value: 00000000
    TYPELOOKUP['smb.maxcount_low'] = 'int'  # has value: 6b00
    TYPELOOKUP['smb.mincount'] = 'int'  # has value: 6b00
    TYPELOOKUP['smb.maxcount_high'] = 'int'  # has value: 00000000
    TYPELOOKUP['smb.remaining'] = 'int'  # has value: 6b00
    TYPELOOKUP['smb.offset_high'] = 'int'  # has value: 00000000
    TYPELOOKUP['smb.qfsi_loi'] = 'int'  # has value: 0201
    TYPELOOKUP['smb.dialect.index'] = 'int'  # has value: 0500
    TYPELOOKUP['smb.sm'] = 'id'  # has value: 0f
    TYPELOOKUP['smb.max_vcs'] = 'int'  # has value: 0100
    TYPELOOKUP['smb.max_bufsize'] = 'int'  # has value: 04110000
    TYPELOOKUP['smb.max_raw'] = 'int'  # has value: 00000100
    TYPELOOKUP['smb.system.time'] = 'timestamp'  # has value: eec89f561287cc01
    TYPELOOKUP['smb.server_timezone'] = 'id'  # has value: 88ff
    TYPELOOKUP['smb.challenge_length'] = 'int'  # has value: 00
    TYPELOOKUP['smb.server_guid'] = 'id'  # has value: 535ab176fc509c4697f4f3969e6c3d8d
    TYPELOOKUP['smb.dialect'] = 'chars'  # has value: 024e54204c4d20302e313200
    TYPELOOKUP['smb.search.attribute'] = 'flags'  # has value: 1600
    TYPELOOKUP['smb.search_count'] = 'int'  # has value: 5605
    TYPELOOKUP['smb.find_first2.flags'] = 'flags'  # has value: 0600
    TYPELOOKUP['smb.ff2_loi'] = 'int'  # has value: 0401
    TYPELOOKUP['smb.storage_type'] = 'int'  # has value: 00000000
    TYPELOOKUP['smb.search_pattern'] = 'chars'  # has value: 5c002a000000
    TYPELOOKUP['smb.index_number'] = 'int'  # has value: 64bf000000000500
    TYPELOOKUP['smb.dcm'] = 'flags'  # has value: 0000
    TYPELOOKUP['smb.data_len_low'] = 'int'  # has value: 6b00
    TYPELOOKUP['smb.data_len_high'] = 'int'  # has value: 00000000
    TYPELOOKUP['smb.file_data'] = 'bytes'
    TYPELOOKUP['smb.count_low'] = 'int'  # has value: 4800
    TYPELOOKUP['smb.count_high'] = 'int'  # has value: 0000
    TYPELOOKUP['smb.error_class'] = 'int'  # has value: 00
    TYPELOOKUP['smb.error_code'] = 'int'  # has value: 0000
    TYPELOOKUP['smb.fs_attr'] = 'int'  # has value: ff002700
    TYPELOOKUP['smb.fs_max_name_len'] = 'int'  # has value: ff000000
    TYPELOOKUP['smb.fs_name.len'] = 'int'  # has value: 08000000
    TYPELOOKUP['smb.fs_name'] = 'chars'  # has value: 4e00540046005300
    TYPELOOKUP['smb.extra_byte_parameters'] = 'bytes'  # has value: 0000
    TYPELOOKUP['smb.ansi_pwlen'] = 'int'  # has value: 0100
    TYPELOOKUP['smb.unicode_pwlen'] = 'int'  # has value: 0000
    TYPELOOKUP['smb.ansi_password'] = 'bytes'  # has value: 00
    TYPELOOKUP['smb.account'] = 'chars'  # has value: 0000
    TYPELOOKUP['smb.nt.function'] = 'int'  # has value: 0400
    TYPELOOKUP['smb.nt.notify.completion_filter'] = 'flags'  # has value: 17000000
    TYPELOOKUP['smb.nt.notify.watch_tree'] = 'int'  # has value: 00
    TYPELOOKUP['smb.challenge'] = 'bytes'  # has value: 1340e2b3305971f8
    TYPELOOKUP['smb.server'] = 'chars'  # has value: 440043002d0042004c00550045000000
    TYPELOOKUP['pad'] = 'pad'  # has value: 000000
    TYPELOOKUP['smb2.ioctl.function'] = 'enum'  # has value: a8000900
    TYPELOOKUP['smb.nt.ioctl.isfsctl'] = 'enum'  # has value: 01
    TYPELOOKUP['smb.nt.ioctl.completion_filter'] = 'flags'  # has value: 00
    TYPELOOKUP['smb.echo.count'] = 'int'  # has value: 0100
    TYPELOOKUP['smb.echo.data'] = 'bytes'  # has value: 4a6c4a6d4968436c42737200
    TYPELOOKUP['smb.echo.seq_num'] = 'int'  # has value: 0100
    TYPELOOKUP['smb.lock.type'] = 'flags'  # has value: 12
    TYPELOOKUP['smb.locking.oplock.level'] = 'int'  # has value: 01
    TYPELOOKUP['smb.locking.num_unlocks'] = 'int'  # has value: 0000
    TYPELOOKUP['smb.locking.num_locks'] = 'int'  # has value: 0000
    TYPELOOKUP['smb.nt_transaction_setup'] = 'bytes'  # has value: 0200644014000580
    TYPELOOKUP['smb2.ioctl.shadow_copy.num_volumes'] = 'int'  # has value: 00000000
    TYPELOOKUP['smb2.ioctl.shadow_copy.num_labels'] = 'int'  # has value: 00000000
    TYPELOOKUP['smb2.ioctl.shadow_copy.count'] = 'int'  # has value: 02000000


# noinspection PyDictCreation
class ParsingConstants263(ParsingConstants226):
    """
<<<<<<< HEAD
    Compatibility for tshark 2.6.3
=======
    Compatibility for tshark 2.6.3 to 2.6.5

    TODO Determine starting from which exact tshark version this JSON output format is used.
>>>>>>> 2a10205f

    "_raw" field node values list
    # h - hex bytes
    # p - position
    # l - length
    # b - bitmask
    # t - type
    see line 262ff: https://github.com/wireshark/wireshark/blob/3a514caaf1e3b36eb284c3a566d489aba6df5392/tools/json2pcap/json2pcap.py
    """
<<<<<<< HEAD
    COMPATIBLE_TO = b'2.6.3'
=======
    COMPATIBLE_TO = b'2.6.5'
>>>>>>> 2a10205f

    pass


<<<<<<< HEAD
=======
class MessageTypeIdentifiers(object):
    # fields or combinations of field that identify a message type for a specific protocol
    FOR_PROTCOL = {
        'bootp' : [ {  # careful: values are hex-strings (so one byte is two positions long)
            'field': 'bootp.option.type',
            'filter': lambda v: v[:4] == '3501',  # "bootp option" dhcp
            'select': lambda w: w[-2:]            # dhcp message type
        } ],
        'dns'   : ['dns.flags', 'dns.qry.type'],
        'nbns'  : ['nbns.flags'],
        'nbss'  : ['nbss.type', {
            'field': 'smb.cmd',
            'filter': lambda v: v != 'ff',
            'select': lambda w: w
        }, {
            'field': 'smb.flags',
            'filter': lambda v: True,
            'select': lambda w: (int.from_bytes(bytes.fromhex(w), "big") & 128) != 0  # first bit denotes request/response
        }],
        'ntp'   : ['ntp.flags', 'ntp.stratum']
    }

    NAMED_TYPES = {  # assumes hex bytes are lower-case
        'bootp.option.type' : {
            '01': 'Discover',
            '02': 'Offer',
            '03': 'Request',
            '04': 'Decline',
            '05': 'ACK',
            '07': 'Release',
            '08': 'Inform',
        },
        'nbss.type' : {
            '00': 'SMB'
        },
        'dns.flags' : {
            '0100': 'Standard query',
            '8182': 'Response (failure)',
            '8183': 'Response (no such name)',
            '8580': 'Response (success)',
        },
        'dns.qry.type': {
            '0001': 'A',
            '0002': 'NS',
            '0010': 'TXT',
            '001c': 'AAAA',
            '000f': 'MX',
            '000c': 'PTR',
            '0006': 'SOA',
            '0021': 'SRV',
        },
        'smb.cmd': {
            '04': 'Close (0x04)',
            '24': 'Locking AndX Request (0x24)',
            '2b': 'Echo Request (0x2b)',
            '2e': 'Read AndX (0x2e)',
            '2f': 'Write AndX Response (0x2f)',
            'a0': 'NT Trans (0xa0)',
            'a2': 'NT Create AndX (0xa2)',
            'a4': 'NT Cancel (0xa4)',
            '71': 'Tree Disconnect (0x71)',
            '72': 'Negotiate Protocol (0x72)',
            '73': 'Session Setup AndX (0x73)',
            '74': 'Logoff AndX (0x74)',
            '75': 'Tree Connect AndX (0x75)',
        },
        'smb.flags': {  # first bit == 0 denotes request
            True: 'response',
            False: 'request',
        },
        'nbns.flags': {
            '0110': 'Name query',
            '2810': 'Registration',
            '2910': 'Registration (recursion)',
            '3010': 'Release',
            '8500': 'Response',
        },
        'ntp.flags': {
            '13': 'v2 client',
            '19': 'v3 symmetric active',
            '1b': 'v3 client',
            '1c': 'v3 server',
            '23': 'v4 client',
            '24': 'v4 server',
            '25': 'v4 broadcast',
            'd9': 'v3 symmetric active (unsynchronized, MAC)',
            'db': 'v3 client (unsynchronized)',
            'dc': 'v3 server (unsynchronized)',
            'e3': 'v4 client (unsynchronized, MAC)',
            'e4': 'v4 server (unsynchronized)',
            'e5': 'v4 broadcast (unsynchronized)',
        },
        # 'ntp.stratum': {
        #     '00': '',
        #     '03': '',
        #     '04': '',
        #     '05': '',
        #     '06': '',
        # }
    }

    @staticmethod
    def __resolveTypeName(fieldname: str, fieldvalue: str):
        return MessageTypeIdentifiers.NAMED_TYPES[fieldname][fieldvalue] \
            if fieldname in MessageTypeIdentifiers.NAMED_TYPES \
               and fieldvalue in MessageTypeIdentifiers.NAMED_TYPES[fieldname] \
            else "{}={}".format(fieldname, fieldvalue)

    @staticmethod
    def typeOfMessage(message: 'ParsedMessage'):
        if message.protocolname in MessageTypeIdentifiers.FOR_PROTCOL:
            idFields = MessageTypeIdentifiers.FOR_PROTCOL[message.protocolname]
            resolvedTypeName = []
            for ifield in idFields:
                if isinstance(ifield, dict):  # complex type identifiers with filter and selector
                    ifv = message.getValuesByName(ifield['field'])
                    if not ifv:
                        continue  # to next field
                    for idvalue in ifv:
                        if ifield['filter'](idvalue):
                            selectedid = ifield['select'](idvalue)
                            resolvedTypeName.append(
                                MessageTypeIdentifiers.__resolveTypeName(ifield['field'], selectedid))
                else:  # simple identifier
                    selectedid = message.getValuesByName(ifield)
                    for ifv in selectedid:
                        resolvedTypeName.append(MessageTypeIdentifiers.__resolveTypeName(ifield, ifv))
            if len(resolvedTypeName) > 0:
                return ":".join(resolvedTypeName)

        # message identifier not known (outer if-statement)
        # or filter never matched (if-statement inside dict handling branch)
        raise Exception("No message type identifier known for protocol {}".format(message.protocolname))
>>>>>>> 2a10205f


class DissectionInvalidError(Exception):
    """
    Base Exception for all errors in dissections from tshark
    """
    pass


class DissectionInsufficient(DissectionInvalidError):
    """
    The dissection worked, but the dissector worked insufficient for the message.
    """
    pass


class DissectionTemporaryFailure(DissectionInvalidError):
    """
    Dissection was invalid this time, but this is only temporary. Typically, a second try should be successful.
    """
    pass


class DissectionIncomplete(DissectionInvalidError):
    """
    The parsing of the dissection was not complete.
    This typically happens if the parser does not know parts of the dissector, which behave non-standard.
    """
    def __init__(self, message, rest=None):
        super().__init__(message)
        self.rest = rest


class ParsedMessage(object):
    """
    Representation of the tshark dissection of a message parsed to be accessible in python.
    pyshark is not sufficient here, since it does not allow access to the original raw data.

    The static methods are not thread-safe! Do only use them in a single thread implementation!
    """

    RK = '_raw'

    __tshark = None  # type: TsharkConnector
    """Cache the last used tsharkConnector for reuse."""


    def __init__(self, message: Union[RawMessage, None], layernumber:int=2, relativeToIP:bool=True, failOnUndissectable:bool=True,
                 linktype:int=ParsingConstants.LINKTYPES['ETHERNET']):
        """
        Construct a new ParsedMessage for ``message``.

        :param message: The raw message to be parsed.
        :param layernumber: Message layer to be considered by the dissection.
            The default is 2, -1 is the upmost layer.
        :param relativeToIP: whether layernumber should be interpreted relative to the IP layer.
        :param failOnUndissectable: If the protocol in layernumber has no known dissector (one field: 'data'), fail.
        """
        # entire Netzob RawMessage
        self.message = message
        self.layernumber = layernumber
        self.relativeToIP = relativeToIP
        self.protocols = None
        self.protocolname = None
        self.protocolbytes = None
        self._fieldsflat = None
        self._dissectfull = None
        self.__failOnUndissectable = failOnUndissectable
        self.__constants = None
        if message:
            if not isinstance(message, RawMessage):
                raise TypeError( "The message need to be of type netzob.Model.Vocabulary.Messages.RawMessage. "
                                 "Type of provided message was {} from {}".format(
                    message.__class__.__name__, message.__class__.__module__) )

            self._parse(linktype)


    @staticmethod
    def _getElementByName(listoftuples: List[Tuple[any, any]], name):
        """
        Search a list of tuples for name as the first element of one or multiple tuples.

        :param listoftuples: list of tuples in format [(key, value), (key, value), (key, value)]
        :param name: The key to search for.
        :return: the value, or list of values if multiple tuples with name as key exist
        """
        foundvalues = list()
        try:
            for k, v in listoftuples:
                if name == k:
                    foundvalues.append(v)
        except ValueError:
            raise ValueError("could not parse as list of tuples: {}".format(listoftuples))
        if len(foundvalues) == 0:
            return False
        if len(foundvalues) == 1:
            return foundvalues[0]
        return foundvalues


    ###  #############################################
    ###  Parsing stuff
    ###  #############################################


    def _parse(self, linktype = ParsingConstants.LINKTYPES['ETHERNET']):
        """
        Dissect write self.message.data to the tshark process and parse the result.
        """
        ParsedMessage._parseMultiple([self.message], target=self, layer=self.layernumber,
                                     relativeToIP=self.relativeToIP, linktype=linktype)
        return None


    @staticmethod
    def parseMultiple(messages: List[RawMessage], layer=-1, relativeToIP=False,
                                         failOnUndissectable=True,
                      linktype=ParsingConstants.LINKTYPES['ETHERNET']) -> Dict[RawMessage, 'ParsedMessage']:
        """
        Bulk create ParsedMessages in one tshark run for better performance.

        :param failOnUndissectable:
        :param messages: A list of messages to be dissected.
        :param layer: Protocol layer to parse, default is -1 for the topmost
        :param relativeToIP: whether the layer is given relative to the IP layer.
        :param linktype: base protocol layer of the PCAP file. One of ParsingConstants.LINKTYPES
        :return: A dict of the input ``messages`` mapped to their ``ParsedMessage`` s
        """
        return ParsedMessage._parseMultiple(messages, layer=layer, relativeToIP=relativeToIP,
                                         failOnUndissectable=failOnUndissectable, linktype=linktype)


    @staticmethod
    def _parseMultiple(messages: List[RawMessage], target = None, layer=-1, relativeToIP=False,
                       failOnUndissectable=True, linktype = ParsingConstants.LINKTYPES['ETHERNET']) \
            -> Dict[RawMessage, 'ParsedMessage']:
        """
        Bulk create ParsedMessages in one tshark run for better performance.

        >>> from netzob.all import *
        >>> from validation.messageParser import ParsedMessage
        >>> # pkt = PCAPImporter.readFile("../input/irc_ictf2010-42_deduped-100.pcap", importLayer=1).values()
        >>> pkt = PCAPImporter.readFile("../input/dns_ictf2010_deduped-100.pcap", importLayer=1).values()
        >>> pms = ParsedMessage.parseMultiple(pkt)

        :param messages: List of raw messages to parse
        :param target: The object to call _parseJSON() on for each message,
            Prevalently makes sense for parsing a one-message list (see :func:`_parse()`).
            ``None`` results in creating a new ParsedMessage for each item in ``messages``.
        :type target: ParsedMessage
        :param failOnUndissectable: Flag, whether an exception is to be raised if a packet cannot be fully
            dissected or if just a warning is printed instead.
        :return: A dict mapping the input messages to the created ParsedMessage-objects.
        """
        if len(messages) == 0:
            return {}

        # another linktype needs a different tshark initialization
        if not ParsedMessage.__tshark:
            ParsedMessage.__tshark = TsharkConnector(linktype)
        elif ParsedMessage.__tshark.linktype != linktype:
            ParsedMessage.__tshark.terminate()
            ParsedMessage.__tshark = TsharkConnector(linktype)


        prsdmsgs = {}
        n = 1000  # parse in chunks of 1000s
        for iteration, msgChunk in enumerate([messages[i:i + n] for i in range(0, len(messages), n)]):
            if len(msgChunk) == 1000 or iteration > 0:  # give a bit of a status if long running
                print("Working on chunk {:d} of {:d} messages each".format(iteration, n))
            # else:
            #     print("Working on message", msgChunk[0])

            for m in msgChunk:
                if not isinstance(m, RawMessage):
                    raise TypeError(
                        "The messages need to be of type netzob.Model.Vocabulary.Messages.RawMessage. Type of provided message was {} from {}".format(
                            m.__class__.__name__, m.__class__.__module__))
                ParsedMessage.__tshark.writePacket(m.data)
            if not ParsedMessage.__tshark.isRunning():
                raise RuntimeError("tshark could not be called.")
            tjson = None
            try:
                tjson = ParsedMessage.__tshark.readPacket()
            except (ValueError, TimeoutError) as e:
                print("Need to respawn tshark ({})".format(e))
                ParsedMessage.__tshark.terminate(2)
                prsdmsgs.update(ParsedMessage._parseMultiple(msgChunk, target, layer, relativeToIP,
                                                             failOnUndissectable, linktype))

            # parse json
            try:
                if tjson is None:
                    print("Empty dissection received.")
                    continue  # TODO do we need to fail in some way?
                dissectjson = json.loads(tjson, object_pairs_hook = list)
                for paketjson, m in zip(dissectjson, msgChunk):
                    if target:
                        pm = target  # for one single target
                    else:
                        pm = ParsedMessage(None, layernumber=layer, relativeToIP=relativeToIP,
                                           failOnUndissectable=failOnUndissectable)
                    try:
                        pm._parseJSON(paketjson)
                        prsdmsgs[m] = pm
                    except DissectionTemporaryFailure as e:
                        print("Need to respawn tshark ({})".format(e))
                        ParsedMessage.__tshark.terminate(2)
                        # TODO prevent an infinite recursion
                        prsdmsgs.update(ParsedMessage._parseMultiple(msgChunk[msgChunk.index(m):], target, target.layernumber, target.relativeToIP))
                        break  # continue with next chunk. The rest of the current chunk was taken care of the above
                        # slice in the recursion parameter
                    except DissectionInsufficient as e:
                        pm._fieldsflat = tuple()
                        print(e, "\nCurrent message: {}\nContinuing with next message.".format(m))
                        continue

            except json.JSONDecodeError:
                print("Parsing failed for multiple messages for JSON:\n" + tjson)
                # There is no typical reason known, when this happens, so handle it manually.
                IPython.embed()

        return prsdmsgs  # type: dict[AbstractMessage: ParsedMessage]


    def _parseJSON(self, dissectjson: List[Tuple[str, any]]):
        """
        Read the structure of dissectjson and from this populate:

        * self.protocols
        * self.protocolname
        * self.protocolbytes
        * self._dissectfull
        * self._fieldsflat

        Afterwards do some postprocessing (see :func:`_reassemblePostProcessing()`)

        :param dissectjson: The output of json.loads(), with ``object_pairs_hook = list``
        """
        sourcekey = '_source'
        layerskey = 'layers'
        framekey = 'frame'
        protocolskey = 'frame.protocols'
        sourcevalue = ParsedMessage._getElementByName(dissectjson, sourcekey)
        if isinstance(sourcevalue, list):
            layersvalue = ParsedMessage._getElementByName(sourcevalue, layerskey)
            if isinstance(layersvalue, list):
                framevalue = ParsedMessage._getElementByName(layersvalue, framekey)
                if isinstance(framevalue, list):
                    protocolsvalue = ParsedMessage._getElementByName(framevalue, protocolskey)
                    if isinstance(protocolsvalue, str):
                        self.protocols = protocolsvalue.split(':')
                        if self.relativeToIP and 'ip' not in self.protocols:
                            errortext = "No IP layer could be identified in a message of the trace."
                            print(errortext, "\n\nPlease investigate yourself:")
                            IPython.embed()
                            raise ValueError(errortext)
                        absLayNum = (self.layernumber if self.layernumber >= 0 else len(self.protocols) - 1) \
                            if not self.relativeToIP else (self.protocols.index('ip') + self.layernumber)
                        try:
                            # protocolname is e.g. 'ntp'
                            self.protocolname = self.protocols[absLayNum]
                        except IndexError as e:
                            print(absLayNum, 'missing in', self.protocols)
                            IPython.embed()
                            raise e
                        self._dissectfull = ParsedMessage._getElementByName(layersvalue, self.protocolname)

                        # add missing layers in protocols list
                        pKeys = [a for a, b in layersvalue]
                        for lnProtocol in self.protocols[absLayNum::-1]:
                            if lnProtocol in pKeys:
                                lastKnownLayer = pKeys.index(lnProtocol)
                                missingLayers = [a for a, b in layersvalue[lastKnownLayer+1:]
                                                if a not in self.protocols # and not a == 'frame'
                                                and not a.endswith(ParsedMessage.RK)]
                                if missingLayers:
                                    print(missingLayers)
                                    self.protocols += missingLayers
                                break

                        # what to do with layers after (embedded in) the target protocol
                        if absLayNum < len(self.protocols):
                            for embedded in self.protocols[absLayNum+1 : ]:
                                dissectsub = ParsedMessage._getElementByName(layersvalue, embedded)
                                if isinstance(dissectsub, list):
                                    self._dissectfull += dissectsub
                                # else:
                                #     print("Bogus protocol layer ignored: {}".format(embedded))

                        # happens for some malformed packets with too few content e.g. irc with only "\r\n" payload
                        if not isinstance(self._dissectfull, list):
                            print ("Undifferentiated protocol content for protocol ", self.protocolname,
                                   "\nDissector JSON is: ", self._dissectfull)
                            IPython.embed()  # TODO how to handle this in general without the need for interaction?
                            raise DissectionInsufficient("Undifferentiated protocol content for protocol ", self.protocolname,
                                   "\nDissector JSON is: ", self._dissectfull)
                        if 'tcp.analysis' in [k for k, v in self._dissectfull]:
                            # print("Packet contents for Wireshark filter: {}".format(
                            #     ':'.join([b1 + b2 for b1, b2 in
                            #               zip(self.protocolbytes[::2], self.protocolbytes[1::2])])))
                            raise DissectionTemporaryFailure("Damn tshark expert information.")
                        if 'data.data' in [k for k, v in self._dissectfull]:
                            if self.__failOnUndissectable or \
                                    {k for k, v in self._dissectfull} != {'data.data_raw', 'data.data', 'data.len'}:
                                print(dissectjson)
                                raise DissectionInsufficient(
                                    "Incomplete dissection. Probably wrong base encapsulation detected?")

                        self.protocolbytes = ParsedMessage._getElementByName(layersvalue,
                            self.protocolname + ParsedMessage.RK)  # tshark 2.2.6
                        if isinstance(self.protocolbytes, list):   # tshark 2.6.3
                            self.protocolbytes = self.protocolbytes[0]
                        # field keys, filter for those ending with '_raw' into fieldnames
                        self._fieldsflat = ParsedMessage._walkSubTree(self._dissectfull)
                        # IPython.embed()
                        try:
                            ParsedMessage._reassemblePostProcessing(self)
                        except DissectionIncomplete as e:
                            print("Too long unknown message trail found. Rest is:", e.rest,
                                  "\nfor Wireshark filter: {}".format(':'.join([b1 + b2 for b1, b2 in
                                                                                zip(self.protocolbytes[::2],
                                                                                    self.protocolbytes[1::2])])))
                            # it will raise an exception at the following test,
                        except ValueError as e:
                            print(e)

                        # validate dissection
                        if not "".join(self.getFieldValues()) == self.protocolbytes:

                            print('Dissection is incomplete:\nDissector result:',
                                  '{}\nOriginal  packet: {}\nself is of type ParsedMessage'.format(
                                      "".join(self.getFieldValues()), self.protocolbytes))
                            IPython.embed()

                            raise DissectionIncomplete('Dissection is incomplete:\nDissector result: {}\n'
                                                       'Original  packet: {}'.format("".join(self.getFieldValues()),
                                                                                     self.protocolbytes))

                        return  # everything worked out

        # if any of the requirements to the structure is not met (see if-conditions above).
        raise DissectionInvalidError('JSON invalid.')


    def _reassemblePostProcessing(self):
        """
        Compare the protocol bytes to the original raw message and insert any bytes
        not accounted for in the fields list as delimiters.

        :raises: ValueError: Delimiters larger than 3 bytes are uncommon and raise an ValueError since most probably a
            field was not parsed correctly. This needs manual postprosessing of the dissector output.
            Therefore see :func:`_prehooks` and :func:`_posthooks`.
        """
        rest = str(self.protocolbytes)
        toInsert = list()
        # iterate all fields and search their value at the next position in the raw message
        for index, raw in enumerate(self.getFieldValues()):
            offset = rest.find(raw)
            if offset > 0:  # remember position and value of delimiters
                if offset > 4:  # a two byte delimiter is probably still reasonable
                    from pprint import pprint
                    print("Packet:", self.protocolbytes)
                    print("Field sequence:")
                    pprint(self.getFieldSequence())
                    print()


                    # self.printUnknownTypes()
                    # pprint(self._dissectfull)
                    print()
                    raise ValueError("Unparsed field found between field {} and {}. Value: {:s}".format(
                        self.getFieldNames()[index - 1], self.getFieldNames()[index],
                        rest[:offset]) + "\nfor Wireshark filter: {}".format(':'.join([b1 + b2 for b1, b2 in
                                                                                   zip(self.protocolbytes[::2],
                                                                                       self.protocolbytes[1::2])]))
                                     )
                toInsert.append((index, ('delimiter', rest[:offset])))
            nextpos = rest.find(raw) + len(raw)
            rest = rest[nextpos:]
        # insert delimiters into the field list
        for foffset, (index, delim) in enumerate(toInsert):
            self._fieldsflat.insert(index + foffset, delim)
        # if there is any trailing data
        if len(rest) > 0:  # might also be padding (TODO needs evaluation)
            if rest.startswith('20'):  # always consider a space at the start of the rest as delimiter
                self._fieldsflat.append(('delimiter', '20'))
                rest = rest[2:]

            if len(rest) <= 4:  # 2 bytes in hex notation
                self._fieldsflat.append(('delimiter', rest))
            elif self._fieldsflat[-1][0] in ['smb2.ioctl.shadow_copy.count', 'smb.trans_name']:
                # trailer that is unknown to the dissector
                self._fieldsflat.append(('data.data', rest))
            elif set(rest) == {'0'}:  # an all-zero string at the end...
                self._fieldsflat.append(('pad', rest))  # ... is most probably padding if not in dissector
            else:  # a two byte delimiter is probably still reasonable
                raise DissectionIncomplete("Unparsed trailing field found. Value: {:s}".format(rest), rest=rest)



    @staticmethod
    def _walkSubTree(root: List[Tuple[str, any]], allSubFields=False) -> List[Tuple[str, str]]:
        """
        Walk the tree structure of the tshark-json, starting from ``root`` and generate a flat representation
        of the field sequence as it is in the message.

        :param root: A tree structure in "list of (fieldkey, subnode)" tuples.
        :param allSubFields: if True, descend into all sub nodes which are not leaves,
            and append them to the field sequence.

            If False (default), ignore all branch nodes which are not listed in :func:`_includeSubFields`..
        :return:
        """
        CONSTANTS_CLASS = ParsedMessage.__getCompatibleConstants()

        subfields = []
        for fieldkey, subnode in root:
            if fieldkey in ParsedMessage._prehooks:  # apply pre-hook if any for this field name
                ranPreHook = ParsedMessage._prehooks[fieldkey](subnode, subfields)
                if ranPreHook is not None:
                    subfields.append(ranPreHook)
            # leaf
            if fieldkey.endswith(ParsedMessage.RK) and (isinstance(subnode, str)  # tshark 2.2.6
                or (isinstance(subnode, list) and len(subnode) == 5  # tshark 2.6.3
                    and isinstance(subnode[0], str)
                    and isinstance(subnode[1], int) and isinstance(subnode[2], int)
                    and isinstance(subnode[3], int) and isinstance(subnode[4], int))):
                if fieldkey not in CONSTANTS_CLASS.IGNORE_FIELDS:
                    subfields.append((fieldkey[:-len(ParsedMessage.RK)],
                                      subnode if isinstance(subnode, str) else subnode[0]))
            elif not isinstance(subnode, str):  # branch node, ignore textual descriptions
                if allSubFields or fieldkey in CONSTANTS_CLASS.INCLUDE_SUBFIELDS:
                    subfields.extend(ParsedMessage._walkSubTree(subnode, fieldkey in CONSTANTS_CLASS.RECORD_STRUCTURE))
                elif fieldkey not in CONSTANTS_CLASS.EXCLUDE_SUB_FIELDS:  # to get a notice on errors
                    print("Ignored sub field:", fieldkey)
                    if fieldkey == '_ws.expert':
                        expertMessage = ParsedMessage._getElementByName(subnode, '_ws.expert.message')
                        if expertMessage:
                            print(expertMessage)
                        else:
                            print('Malformed packet with unknown error.')
            if fieldkey in ParsedMessage._posthooks:  # apply post-hook, if any, for these field name
                try:
                    ranPostHook = ParsedMessage._posthooks[fieldkey](subnode, subfields)
                except NotImplementedError as e:
                    raise NotImplementedError( "{} Field name: {}".format(e, fieldkey) )
                if ranPostHook is not None:
                    subfields.append(ranPostHook)
        return subfields

        # for structures like irc:
        # ========================
        # "irc": {
        # "irc.response_raw": "3a6972632d7365727665722e6c6f63616c20504f4e47206972632d7365727665722e6c6f63616c203a4c4147323235363235",
        # "irc.response": ":irc-server.local PONG irc-server.local :LAG225625",
        # "irc.response_tree": {    <---
        #   "irc.response.prefix_raw": "6972632d7365727665722e6c6f63616c",
        #   ...
        #   "Command parameters": {
        #     "irc.response.command_parameter_raw": "6972632d7365727665722e6c6f63616c",
        #     "irc.response.command_parameter": "irc-server.local"
        #   },
        #   "irc.response.trailer_raw": "4c4147323235363235",
        #   "irc.response.trailer": "LAG225625"
        # }

        # Record structure:
        # =================
        # "dns": {
        #     "dns.response_to": "1",
        #     ...
        #     "dns.count.add_rr_raw": "0000",
        #     "dns.count.add_rr": "0",
        #     "Queries": {          <---
        #         "a0.twimg.com: type A, class IN": {
        #             "dns.qry.name_raw": "026130057477696d6703636f6d00",
        #             ...

    # noinspection PyUnusedLocal
    @staticmethod
    def _hookAppendColon(value, siblings: List[Tuple[str, str]]) -> Tuple[str, str]:
        """
        Hook to return a colon as delimiter. See :func:`_walkSubTree()`.

        :param value: value of the field we are working on (str or list)
        :param siblings: subfields that we know of by now
        :return: tuple to add as new field
        """
        return 'delimiter', '3a'


    # noinspection PyUnusedLocal
    @staticmethod
    def _hookAppendSpace(value, siblings) -> Tuple[str, str]:
        """
        Hook to return a space as delimiter. See :func:`_walkSubTree()`.

        :param value: value of the field we are working on (str or list)
        :param siblings: subfields that we know of by now
        :type siblings: list[tuple[str, str]]
        :return: tuple to add as new field
        """
        return 'delimiter', '20'


    # noinspection PyUnusedLocal
    @staticmethod
    def _hookAppendColonSpace(value, siblings) -> Tuple[str, str]:
        """
        Hook to return a colon and a space as 2-char delimiter. See :func:`_walkSubTree()`.

        :param value: value of the field we are working on (str or list)
        :param siblings: subfields that we know of by now
        :type siblings: list[tuple[str, str]]
        :return: tuple to add as new field
        """
        return 'delimiter', '203a'


    # noinspection PyUnusedLocal
    @staticmethod
    def _hookIRCemptyTrailer(value: str, siblings) -> Tuple[str, str]:
        """
        The silly IRC-dissector outputs no "_raw" value if a field is empty.
        So we need to add the delimiter at least.

        :param value: value of the leaf node we are working on
        :param siblings: subfields that we know of by now
        :type siblings: list[tuple[str, str]]
        :return: tuple to add as new field
        """
        if len(value) == 0:
            return 'delimiter', '203a'


    # noinspection PyUnusedLocal
    @staticmethod
    def _hookAppendCRLF(value, siblings) -> Tuple[str, str]:
        """
        Hook to return a carriage returne and line feed delimiter. See :func:`_walkSubTree()`.

        :param value: value of the field we are working on (str or list)
        :param siblings: subfields that we know of by now
        :type siblings: list[tuple[str, str]]
        :return: tuple to add as new field
        """
        return 'delimiter', '0d0a'


    # noinspection PyUnusedLocal
    @staticmethod
    def _hookAppendNetServerEnum2(value, siblings) -> None:
        """
        Hook to fail on LANMAN's Function Code: NetServerEnum2 (104).

        See :func:`_walkSubTree()`.

        :param value: value of the field we are working on (str or list)
        :param siblings: subfields that we know of by now
        :type siblings: list[tuple[str, str]]
        :return: tuple to add as new field
        """
        if value == '104':  # Function Code: NetServerEnum2 (104)
            raise NotImplementedError("LANMAN protocol's NetServerEnum2 not supported due to unparsed field at the end "
                                      "of each Server entry in the tshark dissector.")
        return None


    # noinspection PyUnusedLocal
    @staticmethod
    def _hookAppendThreeZeros(value, siblings) -> Tuple[str, str]:
        """
        Hook to return three zero bytes. See :func:`_walkSubTree()`.

        :param value: value of the field we are working on (str or list)
        :param siblings: subfields that we know of by now
        :type siblings: list[tuple[str, str]]
        :return: tuple to add as new field
        """
        return 'delimiter', '000000'


    # noinspection PyUnusedLocal
    @staticmethod
    def _hookRaiseNotImpl(value, siblings) -> Tuple[str, str]:
        """
        Hook to fail on LANMAN's Function Code: NetServerEnum2 (104).

        See :func:`_walkSubTree()`.

        :param value: value of the field we are working on (str or list)
        :param siblings: subfields that we know of by now
        :type siblings: list[tuple[str, str]]
        :return: tuple to add as new field
        """
        raise NotImplementedError("Not supported due to unparsed field in the tshark dissector.")


    # noinspection PyUnusedLocal
    @staticmethod
    def _hookAppendFourZeros(value, siblings) -> Tuple[str, str]:
        """
        Hook to return three zero bytes. See :func:`_walkSubTree()`.

        :param value: value of the field we are working on (str or list)
        :param siblings: subfields that we know of by now
        :type siblings: list[tuple[str, str]]
        :return: tuple to add as new field
        """
        return 'delimiter', '00000000'


    # noinspection PyUnusedLocal
    @staticmethod
    def _hookAppendUnknownTransParams(value, siblings) -> Tuple[str, str]:
        """
        Hook to return the value of "Unknown Transaction2 Parameters". See :func:`_walkSubTree()`.

        :param value: value of the field we are working on (str or list)
        :param siblings: subfields that we know of by now
        :type siblings: list[tuple[str, str]]
        :return: tuple to add as new field
        """
        return 'unknownTrans2params', value


    # noinspection PyUnusedLocal
    @staticmethod
    def _hookAppendUnknownTransData(value, siblings) -> Tuple[str, str]:
        """
        Hook to return the value of "Unknown Transaction2 Parameters". See :func:`_walkSubTree()`.

        :param value: value of the field we are working on (str or list)
        :param siblings: subfields that we know of by now
        :type siblings: list[tuple[str, str]]
        :return: tuple to add as new field
        """
        return 'unknownTrans2data', value



    @staticmethod
    def _hookAppendUnknownTransReqBytes(value, siblings) -> Tuple[str, str]:
        """
        Hook to return the value of "Unknown Transaction2 Parameters". See :func:`_walkSubTree()`.

        :param value: value of the field we are working on (str or list)
        :param siblings: subfields that we know of by now
        :type siblings: list[tuple[str, str]]
        :return: tuple to add as new field
        """
        if value == '00' and siblings[-1] == ('smb.sc', '03'):
            return 'unknownTransReqBytes', '010001000200'


    # noinspection PyUnusedLocal
    @staticmethod
    def _hookGssapi(value, siblings) -> Tuple[str, str]:
        """
        Hook to return the value of "Unknown Transaction2 Parameters". See :func:`_walkSubTree()`.

        :param value: value of the field we are working on (str or list)
        :param siblings: subfields that we know of by now
        :type siblings: list[tuple[str, str]]
        :return: tuple to add as new field
        """
        return 'gss-api', value[:8]


    # HOOKS register. See :func:`_walkSubTree()`.
    # noinspection PyUnresolvedReferences
    _prehooks = {
        'irc.response.prefix_raw': _hookAppendColon.__func__, 'irc.response.trailer_raw': _hookAppendColonSpace.__func__,
        'irc.response.trailer': _hookIRCemptyTrailer.__func__,
        'irc.request.prefix_raw': _hookAppendColon.__func__, 'irc.request.trailer_raw': _hookAppendColonSpace.__func__,
        'irc.request.trailer': _hookIRCemptyTrailer.__func__,

        'gss-api_raw' : _hookGssapi.__func__, 'ntlmssp.version.ntlm_current_revision_raw' : _hookAppendThreeZeros.__func__,
    }
    ## Basic handling of missing single delimiter characters is generalized by comparing the original message to the
    ## concatenated dissector result. See :func:`_reassemblePostProcessing()
    ##  within :func:`_reassemblePostProcessing()`
    # noinspection PyUnresolvedReferences
    _posthooks = {
        'lanman.function_code' : _hookAppendNetServerEnum2.__func__,
        'smb.dfs.referral.version' : _hookRaiseNotImpl.__func__,
        'dcerpc.cn_num_ctx_items' : _hookAppendThreeZeros.__func__,
        'Unknown Transaction2 Parameters' : _hookAppendUnknownTransParams.__func__,
        'Unknown Transaction2 Data' : _hookAppendUnknownTransData.__func__,
        'smb.reserved': _hookAppendUnknownTransReqBytes.__func__,
        'nbns.session_data_packet_size' : _hookAppendFourZeros.__func__,
    }


    @staticmethod
    def __getCompatibleConstants():
        """
        Retrieve the ParsingConstants compatible to specific versions of tshark.

        TODO Determine at which exact tshark version the JSON output format is changed.

        :return: Appropriate ParsingConstants class
        """
        if ParsedMessage.__tshark.version <= ParsingConstants226.COMPATIBLE_TO:
            return ParsingConstants226
        elif ParsedMessage.__tshark.version <= ParsingConstants263.COMPATIBLE_TO:
            return ParsingConstants263
        else:
            return ParsingConstants263


    ###  #############################################
    ###  Management stuff
    ###  #############################################

    @staticmethod
    def closetshark():
        if ParsedMessage.__tshark:
            ParsedMessage.__tshark.terminate()


    ###  #############################################
    ###  Output handling stuff
    ###  #############################################

    def printUnknownTypes(self):
        """
        Utility method to find which new protocols field types need to be added.
        Prints to the console.

        Example:
        >>> from netzob.all import *
        >>> from validation.messageParser import ParsedMessage
        >>> dhcp = PCAPImporter.readFile("../input/dhcp_SMIA2011101X_deduped-100.pcap", importLayer=1).values()
        >>> pms = ParsedMessage.parseMultiple(dhcp)
        >>> for parsed in pms.values(): parsed.printUnknownTypes()
        """
        CONSTANTS_CLASS = ParsedMessage.__getCompatibleConstants()
        headerprinted = False
        for fieldname, fieldvalue in self._fieldsflat:
            if not fieldname in CONSTANTS_CLASS.TYPELOOKUP:
                if not headerprinted:  # print if any output before first line
                    print("Known types: " + repr(set(CONSTANTS_CLASS.TYPELOOKUP.values())))
                    headerprinted = True
                print("TYPELOOKUP['{:s}'] = '???'  # has value: {:s}".format(fieldname, fieldvalue))


    def getFieldNames(self) -> List[str]:
        """
        :return: The list of field names of this ParsedMessage.
        """
        return [fk for fk, fv in self._fieldsflat]


    def getFieldValues(self) -> List[str]:
        """
        :return: The list of field values (hexstrings) of this ParsedMessage.
        """
        return [fv for fk, fv in self._fieldsflat]

    def getFieldSequence(self) -> List[Tuple[str, int]]:
        """
        :return: The list of field names and their field lengths of this ParsedMessage.
        """
        return [(fk, len(fv)//2) for fk, fv in self._fieldsflat]

    def getTypeSequence(self) -> Tuple[Tuple[str, int]]:
        """
        :return: The list of field types and their field lengths of this ParsedMessage.
        """
        CONSTANTS_CLASS = ParsedMessage.__getCompatibleConstants()
        retVal = []
        for fk, fv in self._fieldsflat:
            if fk not in CONSTANTS_CLASS.TYPELOOKUP:
                if fk == 'data.data':
                    print(self._dissectfull)
                raise NotImplementedError(
                    "Field name {} has unknown type. hex value: {}".format(fk, fv) +
                    "\nfor Wireshark filter: {}".format(':'.join([b1+b2 for b1, b2 in zip(fv[::2], fv[1::2])])))
            retVal.append((CONSTANTS_CLASS.TYPELOOKUP[fk], len(fv)//2))
        return tuple(retVal)

    def getValuesOfTypes(self) -> Dict[str, Set[str]]:
        """
        :return: A mapping of all field types and their unique values (hexstrings) in this ParsedMessage.
        """
        CONSTANTS_CLASS = ParsedMessage.__getCompatibleConstants()
        retVal = {}
        for fk, fv in self._fieldsflat:
            if fk not in CONSTANTS_CLASS.TYPELOOKUP:
                raise NotImplementedError(
                    "Field name {} has unknown type. The value is {}".format(fk, fv))
            ftype = CONSTANTS_CLASS.TYPELOOKUP[fk]
            if ftype not in retVal:
                retVal[ftype] = set()
            retVal[ftype].add(fv)

        return retVal

    def getValuesByName(self, fieldname):
        """
        Retrieve values of a given field name in this message.

        :param fieldname: The field name to look for in the dissection.
        :return: list of values for all fields with the given fieldname, empty list if non found.
        """
<<<<<<< HEAD
        return ParsedMessage._getElementByName(self._fieldsflat, fieldname)


    @staticmethod
    def closetshark():
        if ParsedMessage.__tshark:
            ParsedMessage.__tshark.terminate()


    @staticmethod
    def __getCompatibleConstants():
        if ParsedMessage.__tshark.version <= ParsingConstants226.COMPATIBLE_TO:
            return ParsingConstants226
        elif ParsedMessage.__tshark.version <= ParsingConstants263.COMPATIBLE_TO:
            return ParsingConstants263
        else:
            raise ParsingConstants
=======
        element = ParsedMessage._getElementByName(self._fieldsflat, fieldname)
        if not element:
            return []
        return element if isinstance(element, list) else [element]

    @property
    def messagetype(self):
        return MessageTypeIdentifiers.typeOfMessage(self)
>>>>>>> 2a10205f
<|MERGE_RESOLUTION|>--- conflicted
+++ resolved
@@ -12,6 +12,7 @@
 from validation.tsharkConnector import TsharkConnector
 
 
+# noinspection PyDictCreation
 class ParsingConstants(object):
     """
     Class to hold constants necessary for the interpretation of the tshark dissectors.
@@ -27,25 +28,20 @@
         # IEEE802_11 = 105
     }
 
-<<<<<<< HEAD
-=======
     # mapping of field names to general value types.
+    # see also Wireshark dissector reference: https://www.wireshark.org/docs/dfref/
     TYPELOOKUP = {'delimiter': 'chars',
                   'data.data': 'unknown'}
     """:type: Dict[str, str]"""
 
->>>>>>> 2a10205f
 
 # noinspection PyDictCreation
 class ParsingConstants226(ParsingConstants):
     """
     Class to hold constants necessary for the interpretation of the tshark dissectors.
     Version for tshark 2.2.6 and compatible.
-<<<<<<< HEAD
-=======
 
     TODO Determine up to which exact tshark version this JSON output format is used.
->>>>>>> 2a10205f
     """
 
     COMPATIBLE_TO = b'2.2.6'
@@ -115,11 +111,6 @@
     RECORD_STRUCTURE = ['Queries', 'Answers',  # in dns, nbns
                         'Additional records']  # in nbns
 
-    # mapping of field names to general value types.
-    # see also Wireshark dissector reference: https://www.wireshark.org/docs/dfref/
-    TYPELOOKUP = {'delimiter': 'chars',
-                  'data.data': 'unknown'}
-    """:type: Dict[str, str]"""
 
     # ntp
     TYPELOOKUP['ntp.flags'] = 'flags'  # bit field
@@ -373,13 +364,9 @@
 # noinspection PyDictCreation
 class ParsingConstants263(ParsingConstants226):
     """
-<<<<<<< HEAD
-    Compatibility for tshark 2.6.3
-=======
     Compatibility for tshark 2.6.3 to 2.6.5
 
     TODO Determine starting from which exact tshark version this JSON output format is used.
->>>>>>> 2a10205f
 
     "_raw" field node values list
     # h - hex bytes
@@ -389,17 +376,11 @@
     # t - type
     see line 262ff: https://github.com/wireshark/wireshark/blob/3a514caaf1e3b36eb284c3a566d489aba6df5392/tools/json2pcap/json2pcap.py
     """
-<<<<<<< HEAD
-    COMPATIBLE_TO = b'2.6.3'
-=======
     COMPATIBLE_TO = b'2.6.5'
->>>>>>> 2a10205f
 
     pass
 
 
-<<<<<<< HEAD
-=======
 class MessageTypeIdentifiers(object):
     # fields or combinations of field that identify a message type for a specific protocol
     FOR_PROTCOL = {
@@ -533,7 +514,6 @@
         # message identifier not known (outer if-statement)
         # or filter never matched (if-statement inside dict handling branch)
         raise Exception("No message type identifier known for protocol {}".format(message.protocolname))
->>>>>>> 2a10205f
 
 
 class DissectionInvalidError(Exception):
@@ -698,7 +678,6 @@
         elif ParsedMessage.__tshark.linktype != linktype:
             ParsedMessage.__tshark.terminate()
             ParsedMessage.__tshark = TsharkConnector(linktype)
-
 
         prsdmsgs = {}
         n = 1000  # parse in chunks of 1000s
@@ -850,7 +829,6 @@
                             self.protocolbytes = self.protocolbytes[0]
                         # field keys, filter for those ending with '_raw' into fieldnames
                         self._fieldsflat = ParsedMessage._walkSubTree(self._dissectfull)
-                        # IPython.embed()
                         try:
                             ParsedMessage._reassemblePostProcessing(self)
                         except DissectionIncomplete as e:
@@ -1342,25 +1320,6 @@
         :param fieldname: The field name to look for in the dissection.
         :return: list of values for all fields with the given fieldname, empty list if non found.
         """
-<<<<<<< HEAD
-        return ParsedMessage._getElementByName(self._fieldsflat, fieldname)
-
-
-    @staticmethod
-    def closetshark():
-        if ParsedMessage.__tshark:
-            ParsedMessage.__tshark.terminate()
-
-
-    @staticmethod
-    def __getCompatibleConstants():
-        if ParsedMessage.__tshark.version <= ParsingConstants226.COMPATIBLE_TO:
-            return ParsingConstants226
-        elif ParsedMessage.__tshark.version <= ParsingConstants263.COMPATIBLE_TO:
-            return ParsingConstants263
-        else:
-            raise ParsingConstants
-=======
         element = ParsedMessage._getElementByName(self._fieldsflat, fieldname)
         if not element:
             return []
@@ -1368,5 +1327,4 @@
 
     @property
     def messagetype(self):
-        return MessageTypeIdentifiers.typeOfMessage(self)
->>>>>>> 2a10205f
+        return MessageTypeIdentifiers.typeOfMessage(self)